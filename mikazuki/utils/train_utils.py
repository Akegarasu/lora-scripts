--- conflicted
+++ resolved
@@ -160,30 +160,7 @@
     return False, "model not found"
 
 
-<<<<<<< HEAD
-def match_model_type(sig_content: bytes):
-    if b"model.diffusion_model.double_blocks" in sig_content or b"double_blocks.0.img_attn.norm.query_norm.scale" in sig_content:
-        return ModelType.FLUX
-
-    if b"model.diffusion_model.x_embedder.proj.weight" in sig_content:
-        return ModelType.SD3
-
-    if b"conditioner.embedders.1.model.transformer.resblocks" in sig_content:
-        return ModelType.SDXL
-
-    if b"model.diffusion_model" in sig_content or b"cond_stage_model.transformer.text_model" in sig_content:
-        return ModelType.SD15
-
-    if b"lora_unet" in sig_content or b"lora_te" in sig_content:
-        return ModelType.LoRA
-
-    return ModelType.UNKNOWN
-
-
 def validate_data_dir(path, repeat):
-=======
-def validate_data_dir(path):
->>>>>>> 0349adcb
     if not os.path.exists(path):
         log.error(f"Data dir {path} not exists, check your params")
         return False
